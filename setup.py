--- conflicted
+++ resolved
@@ -1,46 +1,4 @@
 # -*- coding: utf-8 -
 from setuptools import setup
 
-<<<<<<< HEAD
-setup()
-=======
-
-def read(fname):
-    return open(os.path.join(os.path.dirname(__file__), fname)).read()
-
-
-setup(
-    name="enoslib",
-    version="1.2.1",
-    description="",
-    url="https://github.com/beyondtheclouds/enoslib",
-    author="msimonin",
-    author_email="matthieu.simonin@inria.fr",
-    license="GPL-3.0",
-    classifiers=[
-        "Development Status :: 4 - Beta",
-        "Intended Audience :: System Administrators",
-        "Intended Audience :: Science/Research",
-        "License :: OSI Approved :: GNU General Public License v3 (GPLv3)",
-        "Operating System :: POSIX :: Linux",
-        "Programming Language :: Python :: 2.7",
-        ],
-    keywords="Evaluation, Reproducible Research, Grid5000",
-    long_description=read("README.rst"),
-    packages=find_packages(),
-    install_requires=[
-        "ansible>=2.5.0,<2.6.0",
-        "jsonschema >= 2.6.0, < 2.7",
-        "execo >= 2.6.2, < 2.7",
-        "requests>=2.18.0, <2.19",
-        "python-vagrant>=0.5.15",
-        "netaddr>=0.7,<0.8",
-        # Chameleon provider
-        "python-openstackclient>=3.0.0,<=4.0.0",
-        "python-novaclient<10",
-        "python-neutronclient==6.3.0",
-        "python-blazarclient==1.0.1",
-    ],
-    include_package_data=True
-)
->>>>>>> 0de6fa2f
+setup()