# -*- coding: utf-8 -*-

import datetime
from itertools import groupby
import logging
import os
import time

from blazarclient import client as blazar_client
from neutronclient.neutron import client as neutron

import enoslib.infra.enos_openstack.provider as openstack
import enoslib.infra.enos_chameleonkvm.provider as cc

from enoslib.infra.enos_openstack.utils import (
    source_credentials_from_rc_file
)

logger = logging.getLogger(__name__)

LEASE_NAME = "enos-lease"
PORT_NAME = "enos-port"


def lease_is_reusable(lease):
    statuses = ["CREATING", "STARTING, UPDATING", "ACTIVE", "PENDING"]
    return lease["status"] in statuses


def lease_is_running(lease):
    statuses = ["ACTIVE"]
    return lease["status"] in statuses


def lease_is_terminated(lease):
    statuses = ["TERMINATED"]
    return lease["status"] in statuses


def lease_to_s(lease):
    return "[id=%s, name=%s, start=%s, end=%s, status=%s]" % (
        lease["id"],
        lease["name"],
        lease["start_date"],
        lease["end_date"],
        lease["status"],
    )


def create_blazar_client(config, session):
    """Check the reservation, creates a new one if nescessary."""
    return blazar_client.Client(
        session=session,
        service_type="reservation",
        region_name=os.environ["OS_REGION_NAME"],
    )


def get_reservation(bclient, provider_conf):
    leases = bclient.lease.list()
    leases = [lease for lease in leases if lease["name"] == provider_conf.lease_name]
    if len(leases) >= 1:
        lease = leases[0]
        if lease_is_reusable(lease):
            logger.info("Reusing lease %s" % lease_to_s(lease))
            return lease
        elif lease_is_terminated(lease):
            logger.warning("%s is terminated, destroy it" % lease_to_s(lease))
            return lease
        else:
            logger.error("Error with %s" % lease_to_s(lease))
            raise Exception("lease_error")
    else:
        return None


def by_flavor(machine):
    return machine.flavour


def create_reservation(bclient, provider_config):
    # NOTE(msimonin): This implies that
    #  * UTC is used
    #  * we don"t support yet in advance reservation
    start_datetime = datetime.datetime.utcnow()
    w = provider_config.walltime.split(":")
    delta = datetime.timedelta(hours=int(w[0]), minutes=int(w[1]), seconds=int(w[2]))
    # Make sure we"re not reserving in the past by adding 1 minute
    # This should be rare
    start_datetime = start_datetime + datetime.timedelta(minutes=1)
    end_datetime = start_datetime + delta
    start_date = start_datetime.strftime("%Y-%m-%d %H:%M")
    end_date = end_datetime.strftime("%Y-%m-%d %H:%M")
    logger.info(
        "[blazar]: Claiming a lease start_date=%s, end_date=%s", start_date, end_date
    )

    reservations = []
    for flavor, machines in groupby(provider_config.machines, key=by_flavor):
        # NOTE(msimonin): We create one reservation per flavor
        total = sum([machine.number for machine in machines])
        resource_properties = '["=", "$node_type", "%s"]' % flavor

        reservations.append(
            {
                "min": total,
                "max": total,
                "resource_properties": resource_properties,
                "hypervisor_properties": "",
                "resource_type": "physical:host",
            }
        )

    lease = bclient.lease.create(
        provider_config.lease_name, start_date, end_date, reservations, []
    )
    return lease


def wait_reservation(bclient, lease):
    logger.info("[blazar]: Waiting for %s to start" % lease_to_s(lease))
    lease = bclient.lease.get(lease["id"])
    while not lease_is_running(lease):
        time.sleep(10)
        lease = bclient.lease.get(lease["id"])
        logger.info("[blazar]: Waiting for %s to start" % lease_to_s(lease))
    return lease


def check_reservation(config, session):
    bclient = create_blazar_client(config, session)
    lease = get_reservation(bclient, config)
    if lease is None:
        lease = create_reservation(bclient, config)
    wait_reservation(bclient, lease)
    logger.info("[blazar]: Using %s" % lease_to_s(lease))
    logger.debug(lease)
    return lease


def check_extra_ports(session, network, total):
    nclient = neutron.Client(
        "2", session=session, region_name=os.environ["OS_REGION_NAME"]
    )
    ports = nclient.list_ports()["ports"]
    logger.debug("Found %s ports" % ports)
    port_name = PORT_NAME
    ports_with_name = list(filter(lambda p: p["name"] == port_name, ports))
    logger.info("[neutron]: Reusing %s ports" % len(ports_with_name))
    # create missing ports
    for _ in range(0, total - len(ports_with_name)):
        port = {"admin_state_up": True, "name": PORT_NAME, "network_id": network["id"]}
        # Checking port with PORT_NAME
        nclient.create_port({"port": port})
    ports = nclient.list_ports()["ports"]
    ports_with_name = list(filter(lambda p: p["name"] == port_name, ports))
    ip_addresses = []
    for port in ports_with_name:
        ip_addresses.append(port["fixed_ips"][0]["ip_address"])
    logger.info("[neutron]: Returning %s free ip addresses" % ip_addresses)
    return ip_addresses


class Chameleonbaremetal(cc.Chameleonkvm):
    def init(self, force_deploy=False):
        with source_credentials_from_rc_file(self.provider_conf.rc_file) as _site:
            logger.info(f" Using {_site}.")
            conf = self.provider_conf
            env = openstack.check_environment(conf)
            lease = check_reservation(conf, env["session"])
            extra_ips = check_extra_ports(
                env["session"], env["network"], conf.extra_ips)
            reservations = lease["reservations"]
            machines = self.provider_conf.machines
            machines = sorted(machines, key=by_flavor)
            servers = []
            for flavor, descs in groupby(machines, key=by_flavor):
                _machines = list(descs)
                # NOTE(msimonin): There should be only one reservation per flavor
                hints = [
                    {"reservation": r["id"]}
                    for r in reservations
                    if flavor in r["resource_properties"]
                ]
                # It's still a bit tricky here
                os_servers = openstack.check_servers(
                    env["session"],
                    _machines,
                    # NOTE(msimonin): we should be able to deduce the flavour from
                    # the name
                    extra_prefix="-o-{}-o-".format(flavor.replace("_", "-")),
                    force_deploy=force_deploy,
                    key_name=conf.key_name,
                    image_id=env["image_id"],
                    flavors="baremetal",
                    network=env["network"],
                    ext_net=env["ext_net"],
                    scheduler_hints=hints,
                )
                servers.extend(os_servers)

            deployed, _ = openstack.wait_for_servers(env["session"], servers)

            gateway_ip, _ = openstack.check_gateway(env, conf.gateway, deployed)

        # NOTE(msimonin) build the roles and networks This is a bit tricky here
        # since flavor (e.g compute_haswell) doesn"t correspond to a flavor
        # attribute of the nova server object. We have to encode the flavor
        # name (e.g compute_haswell) in the server name. Decoding the flavor
        # name from the server name helps then to form the roles.
        return openstack.finalize(
            env,
            conf,
            gateway_ip,
            deployed,
            lambda s: s.name.split("-o-")[1].replace("-", "_"),
            extra_ips=extra_ips,
        )

    def destroy(self):
<<<<<<< HEAD
        # destroy the associated lease should be enough
        session = openstack.get_session()
        bclient = create_blazar_client(self.provider_conf, session)
        lease = get_reservation(bclient, self.provider_conf)
        if lease is None:
            logger.info("No lease to destroy")
            return
        bclient.lease.delete(lease["id"])
        logger.info("Destroyed %s" % lease_to_s(lease))

    def test_slot(self, start_time: int, end_time: int) -> bool:
        """Test if it is possible to reserve the configuration corresponding
        to this provider at start_time"""
        # Unimplemented
        return False
=======
        with source_credentials_from_rc_file(self.provider_conf.rc_file) as _site:
            logger.info(f" Using {_site}.")
            # destroy the associated lease should be enough
            session = openstack.get_session()
            bclient = create_blazar_client(self.provider_conf, session)
            lease = get_reservation(bclient, self.provider_conf)
            if lease is None:
                logger.info("No lease to destroy")
                return
            bclient.lease.delete(lease["id"])
            logger.info("Destroyed %s" % lease_to_s(lease))
>>>>>>> fb829f6c
<|MERGE_RESOLUTION|>--- conflicted
+++ resolved
@@ -218,23 +218,6 @@
         )
 
     def destroy(self):
-<<<<<<< HEAD
-        # destroy the associated lease should be enough
-        session = openstack.get_session()
-        bclient = create_blazar_client(self.provider_conf, session)
-        lease = get_reservation(bclient, self.provider_conf)
-        if lease is None:
-            logger.info("No lease to destroy")
-            return
-        bclient.lease.delete(lease["id"])
-        logger.info("Destroyed %s" % lease_to_s(lease))
-
-    def test_slot(self, start_time: int, end_time: int) -> bool:
-        """Test if it is possible to reserve the configuration corresponding
-        to this provider at start_time"""
-        # Unimplemented
-        return False
-=======
         with source_credentials_from_rc_file(self.provider_conf.rc_file) as _site:
             logger.info(f" Using {_site}.")
             # destroy the associated lease should be enough
@@ -246,4 +229,9 @@
                 return
             bclient.lease.delete(lease["id"])
             logger.info("Destroyed %s" % lease_to_s(lease))
->>>>>>> fb829f6c
+
+    def test_slot(self, start_time: int, end_time: int) -> bool:
+        """Test if it is possible to reserve the configuration corresponding
+        to this provider at start_time"""
+        # Unimplemented
+        return False