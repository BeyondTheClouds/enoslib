--- conflicted
+++ resolved
@@ -17,11 +17,7 @@
         ###
         "force_deploy": {"type": "boolean"}
     },
-<<<<<<< HEAD
-    "additionalProperties": False,
-=======
     "additionalProperties": True,
->>>>>>> 15410730
     "required": ["resources", "image"],
     "resources": {
         "title": "Resource",
