# -*- coding: utf-8 -*-
from collections import defaultdict
import itertools
import logging
import os

import distem as d
<<<<<<< HEAD
=======
from netaddr import EUI, mac_unix_expanded
>>>>>>> 15410730
from cryptography.hazmat.primitives import serialization as crypto_serialization
from cryptography.hazmat.primitives.asymmetric import rsa
from cryptography.hazmat.backends import default_backend as crypto_default_backend

from enoslib.api import play_on
from enoslib.host import Host
import enoslib.infra.enos_g5k.configuration as g5kconf
from enoslib.infra.enos_g5k.constants import SLASH_22
import enoslib.infra.enos_g5k.provider as g5kprovider
import enoslib.infra.enos_g5k.g5k_api_utils as g5k_api_utils
from .constants import SUBNET_NAME
from ..provider import Provider


logger = logging.getLogger(__name__)


def start_containers(g5k_roles, provider_conf, g5k_subnets):
    """Starts containers on G5K.

    Args:
        g5k_roles (dict): physical machines to start the containers on.
        provider_conf(Configuration):
            :py:class:`enoslib.infra.enos_distem.configuraton.Configuration`
            This is the abstract description of your overcloud (containers). Each
            configuration has a its undercloud attributes filled with the
            undercloud machines to use. Round Robin strategy to distribute the
            containers to the PMs will be used for each configuration. Mac addresses
            will be generated according to the g5k_subnet parameter.
        g5k_subnets(list): The subnets to use. Each element is a serialization
            of
            :py:class:`enoslib.infra.enos_distem.configuraton.NetworkConfiguration`

    Returns:
        (roles, networks) tuple

    """

    distem = distem_bootstrap(g5k_roles)

    # For now we only consider a single subnet
    distem_roles = _start_containers(provider_conf, g5k_subnets[0], distem)

    return distem_roles, g5k_subnets


def _get_host_cores(cluster):
    nodes = g5k_api_utils.get_nodes(cluster)
    attributes = nodes[-1]
    processors = attributes.architecture["nb_procs"]
    cores = attributes.architecture["nb_cores"]

    # number of cores as reported in the Website
    return cores * processors


def _find_nodes_number(machine):
    cores = _get_host_cores(machine.cluster)
    return -((-1 * machine.number * machine.flavour_desc["core"]) // cores)


def _do_build_g5k_conf(distemong5k_conf, site):
    g5k_conf = g5kconf.Configuration.from_settings(
        job_name=distemong5k_conf.job_name,
        walltime=distemong5k_conf.walltime,
        queue=distemong5k_conf.queue,
        job_type="deploy",
        force_deploy=distemong5k_conf.force_deploy
    )
    prod_network = g5kconf.NetworkConfiguration(
        roles=["prod"], id="prod", type="prod", site=site
    )
    subnet_roles = distemong5k_conf.networks
    subnet_roles.append("__subnet__")
    subnet = g5kconf.NetworkConfiguration(
        roles=subnet_roles, id="subnet", type=SLASH_22, site=site
    )
    # let's start by adding the networks
    g5k_conf.add_network_conf(prod_network).add_network_conf(subnet)

    for _, machine in enumerate(distemong5k_conf.machines):
        # we hide a descriptor of group in the original machines
        roles = machine.roles
        roles.append(machine.cookie)
        g5k_conf.add_machine(
            roles=roles,
            cluster=machine.cluster,
            nodes=_find_nodes_number(machine),
            primary_network=prod_network,
        )
    return g5k_conf


def _build_g5k_conf(distemong5k_conf):
    """Build the conf of the g5k provider from the vmong5k conf."""
    clusters = [m.cluster for m in distemong5k_conf.machines]
    sites = g5k_api_utils.get_clusters_sites(clusters)
    site_names = set(sites.values())
    if len(site_names) > 1:
        raise Exception("Multisite deployment not supported yet")
    site = site_names.pop()
    return _do_build_g5k_conf(distemong5k_conf, site)


def _start_containers(provider_conf, g5k_subnet, distem):
    roles = defaultdict(list)
    PRIV_KEY = os.path.join(os.environ["HOME"], ".ssh", "id_rsa")
    PUB_KEY = "%s.pub" % PRIV_KEY
    FSIMG = provider_conf.image

    private_key = open(os.path.expanduser(PRIV_KEY)).read()
    public_key = open(os.path.expanduser(PUB_KEY)).read()

    sshkeys = {
        "public": public_key,
        "private": private_key
    }

    # handle external access to the containers
    # Currently we need to jump through the coordinator
    # NOTE(msimonin): is there a way in distem to make the vnode reachable from
    # outside directly ? extra = {}
    extra = {
        "gateway": distem.serveraddr,
        "gateway_user": "root"
        }

    distem.vnetwork_create(SUBNET_NAME, g5k_subnet["cidr"])
    total = 0
    for machine in provider_conf.machines:
        pms = machine.undercloud
        pms_it = itertools.cycle(pms)
        for idx in range(machine.number):
            pm = next(pms_it)
            name = "vnode-%s" % total
            distem.vnode_create(name,
                        {"host": pm.address}, sshkeys)
            distem.vfilesystem_create(name,
                                {"image": FSIMG})
            network = distem.viface_create(name,
                                           "if0",
                                           {"vnetwork": SUBNET_NAME,
                                           "default":  "true"})
            distem.vnode_start(name)
            for role in machine.roles:
                # We have to remove the cidr suffix ...
                roles[role].append(Host(network["address"].split("/")[0],
                                   user="root",
                                   keyfile=PRIV_KEY,
                                   extra=extra))
            total = total + 1

    return dict(roles)


def _get_all_hosts(roles):
    all_hosts = set([])
    for _, machines in roles.items():
        for machine in machines:
            all_hosts.add(machine.address)
    return(sorted(all_hosts, key=lambda n: n))


def write_ssh_keys(path):
<<<<<<< HEAD
    # Write ssh keys in path directory and return public and private paths
    key = rsa.generate_private_key(
        backend=crypto_default_backend(),
        public_exponent=65537,
        key_size=2048
        )
    private_key = key.private_bytes(
        crypto_serialization.Encoding.PEM,
        crypto_serialization.PrivateFormat.PKCS8,
        crypto_serialization.NoEncryption()).decode('utf-8')
    public_key = key.public_key().public_bytes(
        crypto_serialization.Encoding.OpenSSH,
        crypto_serialization.PublicFormat.OpenSSH
        ).decode('utf-8')

    with open("%s/id_rsa.pub" % path, "w") as pub:
        pub.write(public_key)
    with open("%s/id_rsa" % path, "w") as priv:
        priv.write(private_key)

    return (os.path.join(path, "id_rsa.pub"), os.path.join(path, "id_rsa"))


=======
    # Write ssh keys in `:PROVIDER_PATH/keys` and return public and private paths
    key = rsa.generate_private_key(
                    backend=crypto_default_backend(),
                    public_exponent=65537,
                    key_size=2048
                    )
    private_key = key.private_bytes(
                    crypto_serialization.Encoding.PEM,
                    crypto_serialization.PrivateFormat.PKCS8,
                    crypto_serialization.NoEncryption()).decode('utf-8')
    public_key = key.public_key().public_bytes(
                    crypto_serialization.Encoding.OpenSSH,
                    crypto_serialization.PublicFormat.OpenSSH
                     ).decode('utf-8')

    with open("%s/id_rsa.pub"%path, "w") as pub:
        pub.write(public_key)
    with open("%s/id_rsa"%path, "w") as priv:
        priv.write(private_key)

    return (os.path.join(path, "id_rsa.pub"),os.path.join(path, "id_rsa"))
            
            
>>>>>>> 15410730
def distem_bootstrap(roles):
    """Bootstrap distem on G5k nodes


    Args :
<<<<<<< HEAD
        roles (dict): physical machines to start containers on.
=======
        roles (dict): physical machines to start the containers on.
>>>>>>> 15410730

    Return :
        distem (class): distem client
    """
<<<<<<< HEAD

    current_dir = os.getcwd()
    public, private = write_ssh_keys(current_dir)
=======
    _user = g5k_api_utils.get_api_username()

    keys_path = os.path.join(PROVIDER_PATH, "keys")
    public, private = write_ssh_keys(keys_path)
>>>>>>> 15410730

    coordinator = _get_all_hosts(roles)[0]
    distem = d.Distem(serveraddr=coordinator)
    got_pnodes = False

    # check if a client is already running
    try:
        got_pnodes = distem.pnodes_info()
    except:
        logger.error("No pnodes detected - Not critical error")

    with play_on(roles=roles) as p:
        # copy ssh keys for each node
        p.copy(dest="/root/.ssh/id_rsa", src=private)
        p.copy(dest="/root/.ssh/id_rsa.pub", src=public)
        p.lineinfile(path="/root/.ssh/authorized_keys", line=open(public).read())

        repo = "deb [allow_insecure=yes] http://distem.gforge.inria.fr/deb-stretch ./"
        # instal Distem from the debian package
        p.apt_repository(repo=repo,
                         update_cache="no", state="present")
        p.shell("apt-get update")
        p.apt(name="distem",
              state="present",
              allow_unauthenticated="yes",
              force="yes",
              force_apt_get="yes")
        # see below
        p.apt(name="tmux", state="present")
        p.apt_repository(repo=repo,
                         update_cache="no", state="absent")

    if got_pnodes:
        distem.pnodes_quit()

    with play_on(roles=roles) as p:
        # kill distem process for each node
        p.shell("kill -9 `ps aux|grep \"distemd\"|grep -v grep|sed \"s/ \{1,\}/ /g\"|cut -f 2 -d\" \"` || true")
        p.wait_for(state="stopped", port=4567)
        p.wait_for(state="stopped", port=4568)

    with play_on(pattern_hosts=coordinator, roles=roles) as p:
        p.file(state="directory", dest=PATH_DISTEMD_LOGS)
        # nohup starts distem but 4568 is unreachable (and init-pnodes returns
        # nil) The only thing I found is to start distem in a tmux session...
        # this is weird because distem-bootstrap seems to start correctly
        # distem over SSH without any trouble
        p.shell("tmux new-session -d \"exec distemd --verbose -d\"")
        p.wait_for(state="started", port=4567, timeout=10)
        p.wait_for(state="started", port=4568, timeout=10)
<<<<<<< HEAD

=======
    
>>>>>>> 15410730
    distem.pnode_init(_get_all_hosts(roles))

    return distem


class Container(Host):
    """Internal data structure to manipulate containers"""

    def __init__(self, name, eui, flavour_desc, pm, extra=None):
        super().__init__(str(_get_subnet_ip(eui)), alias=name, extra=extra)
        self.core = flavour_desc["core"]
        # libvirt uses kiB by default
        self.mem = int(flavour_desc["mem"]) * 1024
        self.eui = eui
        self.pm = pm
        self.user = "root"

    def to_dict(self):
        d = super().to_dict()
        d.update(core=self.core, mem=self.mem, eui=str(self.eui), pm=self.pm.to_dict())
        return d

    def __hash__(self):
        return int(self.eui)

    def __eq__(self, other):
        return int(self.eui) == int(other.eui)


class Distem(Provider):
    """Use Distem on G5k"""

    def init(self, force_deploy=False):
        g5k_conf = _build_g5k_conf(self.provider_conf)
        g5k_provider = g5kprovider.G5k(g5k_conf)
        g5k_roles, g5k_networks = g5k_provider.init()
        g5k_subnets = [n for n in g5k_networks if "__subnet__" in n["roles"]]

        # we concretize the virtualmachines
        for machine in self.provider_conf.machines:
            pms = g5k_roles[machine.cookie]
            machine.undercloud = pms

        roles, networks = start_containers(g5k_roles, self.provider_conf, g5k_subnets)
        return roles, networks

    def destroy(self):
        pass

    def __str__(self):
        return "DISTEMonG5k"<|MERGE_RESOLUTION|>--- conflicted
+++ resolved
@@ -5,10 +5,6 @@
 import os
 
 import distem as d
-<<<<<<< HEAD
-=======
-from netaddr import EUI, mac_unix_expanded
->>>>>>> 15410730
 from cryptography.hazmat.primitives import serialization as crypto_serialization
 from cryptography.hazmat.primitives.asymmetric import rsa
 from cryptography.hazmat.backends import default_backend as crypto_default_backend
@@ -173,7 +169,6 @@
 
 
 def write_ssh_keys(path):
-<<<<<<< HEAD
     # Write ssh keys in path directory and return public and private paths
     key = rsa.generate_private_key(
         backend=crypto_default_backend(),
@@ -197,7 +192,6 @@
     return (os.path.join(path, "id_rsa.pub"), os.path.join(path, "id_rsa"))
 
 
-=======
     # Write ssh keys in `:PROVIDER_PATH/keys` and return public and private paths
     key = rsa.generate_private_key(
                     backend=crypto_default_backend(),
@@ -220,32 +214,20 @@
 
     return (os.path.join(path, "id_rsa.pub"),os.path.join(path, "id_rsa"))
             
-            
->>>>>>> 15410730
+
 def distem_bootstrap(roles):
     """Bootstrap distem on G5k nodes
 
 
     Args :
-<<<<<<< HEAD
         roles (dict): physical machines to start containers on.
-=======
-        roles (dict): physical machines to start the containers on.
->>>>>>> 15410730
 
     Return :
         distem (class): distem client
     """
-<<<<<<< HEAD
 
     current_dir = os.getcwd()
     public, private = write_ssh_keys(current_dir)
-=======
-    _user = g5k_api_utils.get_api_username()
-
-    keys_path = os.path.join(PROVIDER_PATH, "keys")
-    public, private = write_ssh_keys(keys_path)
->>>>>>> 15410730
 
     coordinator = _get_all_hosts(roles)[0]
     distem = d.Distem(serveraddr=coordinator)
@@ -296,11 +278,7 @@
         p.shell("tmux new-session -d \"exec distemd --verbose -d\"")
         p.wait_for(state="started", port=4567, timeout=10)
         p.wait_for(state="started", port=4568, timeout=10)
-<<<<<<< HEAD
-
-=======
-    
->>>>>>> 15410730
+
     distem.pnode_init(_get_all_hosts(roles))
 
     return distem
