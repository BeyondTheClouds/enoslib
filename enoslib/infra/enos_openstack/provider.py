"""
Get resources from an Openstack [#os1]_ private cloud.

Openstack is a widely adopted Open Source Cloud Software. It powers
infrastructure provider such as:

- OVH: http://ovh.com
- Chameleon Cloud: https://www.chameleoncloud.org/
- Gulliver: https://gulliver.saclay.inria.fr/
and many others.

The supported deployment model let's you get a bunch of compute servers, a
single private network. One of your server can act as a gateway and will be
assigned a floating IP (EnOSlib hosts will be configured accordingly).


.. topic:: Links:

    .. [#os1] https://www.openstack.org/
"""
import ipaddress
import logging
from operator import itemgetter
import os
import re
import time

from glanceclient import client as glance
from keystoneauth1.identity import v2, v3
from keystoneauth1 import session
from neutronclient.neutron import client as neutron
from novaclient import client as nova

from enoslib.objects import Host, Networks, Roles
from enoslib.infra.utils import pick_things, mk_pools
from enoslib.infra.provider import Provider
from .constants import (
    NOVA_VERSION,
    GLANCE_VERSION,
    DEFAULT_PREFIX,
    SECGROUP_NAME,
    ROUTER_NAME,
)
from .objects import OSNetwork

from enoslib.infra.enos_openstack.utils import (
    source_credentials_from_rc_file
)

logger = logging.getLogger(__name__)

CURRENT_DIR = os.path.dirname(os.path.realpath(__file__))


def get_session():
    """Build the session object."""
    # NOTE(msimonin): We provide only a basic support which focus
    # Chameleon cloud and its rc files
    if os.environ.get("OS_IDENTITY_API_VERSION") == "3":
        logging.info("Creating a v3 Keystone Session")
        if os.environ["OS_AUTH_TYPE"] in ["v3oidcpassword"]:
            auth = v3.OidcPassword(
                auth_url=os.environ["OS_AUTH_URL"],
                identity_provider=os.environ["OS_IDENTITY_PROVIDER"],
                protocol=os.environ["OS_PROTOCOL"],
                client_id=os.environ["OS_CLIENT_ID"],
                client_secret=os.environ["OS_CLIENT_SECRET"],
                discovery_endpoint=os.environ["OS_DISCOVERY_ENDPOINT"],
                access_token_type=os.environ["OS_ACCESS_TOKEN_TYPE"],
                username=os.environ["OS_USERNAME"],
                password=os.environ["OS_PASSWORD"],
                project_id=os.environ["OS_PROJECT_ID"],
            )
        elif os.environ["OS_AUTH_TYPE"] in ["v3applicationcredential"]:
            auth = v3.ApplicationCredential(
                auth_url=os.environ["OS_AUTH_URL"],
                application_credential_secret=os.environ[
                    "OS_APPLICATION_CREDENTIAL_SECRET"
                ],
                application_credential_id=os.environ["OS_APPLICATION_CREDENTIAL_ID"],
            )
        else:
            auth = v3.Password(
                auth_url=os.environ["OS_AUTH_URL"],
                username=os.environ["OS_USERNAME"],
                password=os.environ["OS_PASSWORD"],
                project_id=os.environ["OS_PROJECT_ID"],
                user_domain_name=os.environ["OS_USER_DOMAIN_NAME"],
            )
    else:
        logging.info("Creating a v2 Keystone Session")
        auth = v2.Password(
            auth_url=os.environ["OS_AUTH_URL"],
            username=os.environ["OS_USERNAME"],
            password=os.environ["OS_PASSWORD"],
            tenant_id=os.environ["OS_TENANT_ID"],
        )

    return session.Session(auth=auth)


def check_glance(session, image_name):
    """Check that the base image is available.

    Fails if the base image isn't added.
    This means the image should be added manually.
    """
    gclient = glance.Client(
        GLANCE_VERSION, session=session, region_name=os.environ["OS_REGION_NAME"]
    )
    images = gclient.images.list()
    name_ids = [{"name": i["name"], "id": i["id"]} for i in images]
    if image_name not in list(map(itemgetter("name"), name_ids)):
        logger.error("[glance]: Image %s is missing" % image_name)
        raise Exception("Image %s is missing" % image_name)
    else:
        image = [i for i in name_ids if i["name"] == image_name]
        image_id = image[0]["id"]
        logger.info("[glance]: Using image %s:%s" % (image_name, image_id))
    return image_id


def check_flavors(session):
    """Build the flavors mapping

    returns the mappings id <-> flavor
    """
    nclient = nova.Client(
        NOVA_VERSION, session=session, region_name=os.environ["OS_REGION_NAME"]
    )
    flavors = nclient.flavors.list()
    to_id = dict(list(map(lambda n: [n.name, n.id], flavors)))
    to_flavor = dict(list(map(lambda n: [n.id, n.name], flavors)))
    return to_id, to_flavor


def check_network(
    session,
    configure_network,
    network,
    subnet,
    dns_nameservers=None,
    allocation_pool=None,
):
    """Check the network status for the deployment.

    If needed, it creates a dedicated :
        * private network /subnet
        * router between this network and the external network
    """
    nclient = neutron.Client(
        "2", session=session, region_name=os.environ["OS_REGION_NAME"]
    )

    # Check the security groups
    secgroups = nclient.list_security_groups()["security_groups"]
    secgroup_name = SECGROUP_NAME
    if secgroup_name not in list(map(itemgetter("name"), secgroups)):
        secgroup = {"name": secgroup_name, "description": "Enos Security Group"}
        res = nclient.create_security_group({"security_group": secgroup})
        secgroup = res["security_group"]
        logger.info("[neutron]: %s security group created" % secgroup_name)
        # create the rules
        tcp = {
            "protocol": "tcp",
            "direction": "ingress",
            "port_range_min": "1",
            "port_range_max": "65535",
            "security_group_id": secgroup["id"],
        }
        icmp = {
            "protocol": "icmp",
            "direction": "ingress",
            "security_group_id": secgroup["id"],
        }
        nclient.create_security_group_rule({"security_group_rule": tcp})
        logger.info("[neutron]: %s rule (all tcp) created" % secgroup_name)
        nclient.create_security_group_rule({"security_group_rule": icmp})
        logger.info("[neutron]: %s rule (all icmp) created" % secgroup_name)
    else:
        logger.info("[neutron]: Reusing security-groups %s " % secgroup_name)

    networks = nclient.list_networks()["networks"]
    network_name = network["name"]
    if network_name not in list(map(itemgetter("name"), networks)):
        network = {"name": network_name}
        res = nclient.create_network({"network": network})
        network = res["network"]
        logger.info("[neutron]: %s network created" % network_name)
    else:
        network = [n for n in networks if n["name"] == network_name][0]
        logger.info("[neutron]: Reusing existing %s network", network)

    # find ext_net
    ext_net = [n for n in networks if n["router:external"]]
    if len(ext_net) < 1:
        raise Exception("No external network found")
    ext_net = ext_net[0]

    subnets = nclient.list_subnets()["subnets"]
    subnet_name = subnet["name"]
    if subnet_name not in list(map(itemgetter("name"), subnets)) and configure_network:
        subnet = {
            "name": subnet["name"],
            "network_id": network["id"],
            # NOTE(msimonin): using the dns of chameleon
            # for a generic openstack provider we should think to
            # parameteried this or use public available dns
            "cidr": subnet["cidr"],
            "ip_version": 4,
        }
        if dns_nameservers is not None:
            subnet.update({"dns_nameservers": dns_nameservers})
        if allocation_pool is not None:
            subnet.update({"allocation_pools": [allocation_pool]})

        s = nclient.create_subnet({"subnet": subnet})
        logger.debug(s)
        subnet = s["subnet"]
        logger.info("[neutron]: %s subnet created" % subnet_name)
    else:
        subnet = [s for s in subnets if s["name"] == subnet_name][0]
        logger.info("[neutron]: Reusing %s subnet", subnet)

    # create a router
    routers = nclient.list_routers()
    router_name = ROUTER_NAME
    logger.debug(routers)
    router_present = router_name not in [r["name"] for r in routers["routers"]]
    if router_present and configure_network:
        router = {
            "name": router_name,
            "external_gateway_info": {"network_id": ext_net["id"]},
        }
        r = nclient.create_router({"router": router})
        logger.info("[neutron]  %s router created" % router_name)
        # NOTE(msimonin): We should check the interface outside this block
        # in case the router is created but the interface is not added
        interface = {"subnet_id": subnet["id"]}
        nclient.add_interface_router(str(r["router"]["id"]), interface)

    return (ext_net, network, subnet)


def set_free_floating_ip(env, server_id):
    nclient = neutron.Client(
        "2", session=env["session"], region_name=os.environ["OS_REGION_NAME"]
    )
    fips = nclient.list_floatingips()["floatingips"]
    fips = [fip for fip in fips if fip["fixed_ip_address"] is None]
    if len(fips) > 0:
        fip = fips.pop()
    else:
        # create from scratch
        floatingip = {"floating_network_id": env["ext_net"]["id"]}
        fip = nclient.create_floatingip({"floatingip": floatingip})
        fip = fip["floatingip"]
    logger.info("[neutron]: Using floating ip: %s", fip)

    # Getting the port fior server_id
    ports = nclient.list_ports(device_id=server_id).get("ports")
    port_id = ports[0]["id"]
    logger.info("[neutron]: Associate floating ip with the port %s" % ports)
    nclient.update_floatingip(fip["id"], {"floatingip": {"port_id": port_id}})
    return fip["floating_ip_address"]


def wait_for_servers(session, servers):
    """Wait for the servers to be ready.

    Note(msimonin): we don't garantee the SSH connection to be ready.
    """
    nclient = nova.Client(
        NOVA_VERSION, session=session, region_name=os.environ["OS_REGION_NAME"]
    )
    while True:
        deployed = []
        undeployed = []
        for server in servers:
            c = nclient.servers.get(server.id)
            if c.addresses != {} and c.status == "ACTIVE":
                deployed.append(server)
            if c.status == "ERROR":
                undeployed.append(server)
        logger.info("[nova]: Polling the Deployment")
        logger.info("[nova]: %s deployed servers" % len(deployed))
        logger.info("[nova]: %s undeployed servers" % len(undeployed))
        if len(deployed) + len(undeployed) >= len(servers):
            break
        time.sleep(3)
    return deployed, undeployed


def _get_total_wanted_machines(machines):
    total = sum([machine.number for machine in machines])
    return total


def check_servers(
    session,
    machines,
    extra_prefix="",
    force_deploy=False,
    key_name=None,
    image_id=None,
    flavors="m1.medium",
    network=None,
    ext_net=None,
    scheduler_hints=None,
):
    """Checks the servers status for the deployment.

    If needed, it creates new servers and add a floating ip to one of them.
    This server can be used as a gateway to the others.
    """

    scheduler_hints = scheduler_hints or []
    nclient = nova.Client(
        NOVA_VERSION, session=session, region_name=os.environ["OS_REGION_NAME"]
    )
    servers = nclient.servers.list(
        search_opts={"name": "-".join([DEFAULT_PREFIX, extra_prefix])}
    )
    wanted = _get_total_wanted_machines(machines)
    if force_deploy:
        for server in servers:
            server.delete()
        servers = []

    if len(servers) == wanted:
        logger.info("[nova]: Reusing existing servers : %s", servers)
        return servers
    elif len(servers) > 0 and len(servers) < wanted:
        raise Exception("Only %s/%s servers found" % (len(servers), wanted))

    # starting the servers
    total = 0
    for machine in machines:
        number = machine.number
        roles = machine.roles
        logger.info("[nova]: Starting %s servers" % number)
        logger.info("[nova]: for roles %s" % roles)
        logger.info("[nova]: with extra hints %s" % scheduler_hints)
        for _ in range(number):
            flavor = machine.flavour
            if isinstance(flavors, str):
                flavor = flavors
            else:
                flavor_to_id, _ = flavors
                flavor = flavor_to_id[flavor]

            if scheduler_hints:
                _scheduler_hints = scheduler_hints[total % len(scheduler_hints)]
            else:
                _scheduler_hints = []

            server = nclient.servers.create(
                name="-".join([DEFAULT_PREFIX, extra_prefix, str(total)]),
                image=image_id,
                flavor=nclient.flavors.find(name=flavor),
                nics=[{"net-id": network["id"]}],
                key_name=key_name,
                security_groups=[SECGROUP_NAME],
                scheduler_hints=_scheduler_hints,
            )
            servers.append(server)
            total = total + 1
    return servers


def check_gateway(env, with_gateway, servers):
    gateway = sorted(servers, key=lambda s: s.id)[0]
    if with_gateway:
        nclient = nova.Client(
            NOVA_VERSION,
            session=env["session"],
            region_name=os.environ["OS_REGION_NAME"],
        )
        gateway = nclient.servers.get(gateway.id)
        gw_floating_ips = [
            n
            for n in gateway.addresses[env["network"]["name"]]
            if n["OS-EXT-IPS:type"] == "floating"
        ]
        if len(gw_floating_ips) == 0:
            gateway_ip = set_free_floating_ip(env, gateway.id)
        else:
            gateway_ip = gw_floating_ips[0]["addr"]

        logger.info("[nova]: Reusing %s as gateway with ip %s", gateway, gateway_ip)
    return gateway_ip, gateway


def is_in_current_deployment(server, extra_prefix=""):
    """Check if an existing server in the system take part to
    the current deployment
    """
    return (
        re.match(r"^%s" % "-".join([DEFAULT_PREFIX, extra_prefix]), server.name)
        is not None
    )


def allow_address_pairs(session, network, subnet):
    """Allow several interfaces to be added and accessed from the other machines.

    This is particularly useful when working with virtual ips.
    """
    nclient = neutron.Client(
        "2", session=session, region_name=os.environ["OS_REGION_NAME"]
    )
    ports = nclient.list_ports()
    ports_to_update = filter(lambda p: p["network_id"] == network["id"], ports["ports"])
    logger.info(
        "[nova]: Allowing address pairs for ports %s"
        % list(map(lambda p: p["fixed_ips"], ports_to_update))
    )
    for port in ports_to_update:
        try:
            nclient.update_port(
                port["id"],
                {"port": {"allowed_address_pairs": [{"ip_address": subnet}]}},
            )
        except Exception:
            # NOTE(msimonin): dhcp and router interface port
            # seems to have enabled_sec_groups = False which
            # prevent them to be updated, just throw a warning
            # a skip them
            logger.warn("Can't update port %s" % port)


def check_environment(provider_conf):
    """Check all ressources needed by Enos."""
    session = get_session()
    image_id = check_glance(session, provider_conf.image)
    flavor_to_id, id_to_flavor = check_flavors(session)
    ext_net, network, subnet = check_network(
        session,
        provider_conf.configure_network,
        provider_conf.network,
        subnet=provider_conf.subnet,
        dns_nameservers=provider_conf.dns_nameservers,
        allocation_pool=provider_conf.allocation_pool,
    )

    return {
        "session": session,
        "image_id": image_id,
        "flavor_to_id": flavor_to_id,
        "id_to_flavor": id_to_flavor,
        "ext_net": ext_net,
        "network": network,
        "subnet": subnet,
    }


def finalize(env, provider_conf, gateway_ip, servers, keyfnc, extra_ips=None):
    def build_roles(provider_conf, env, servers, keyfnc):
        result = {}
        pools = mk_pools(servers, keyfnc)
        machines = provider_conf.machines
        for desc in machines:
            flavor = desc.flavour
            nb = desc.number
            roles = desc.roles
            nodes = pick_things(pools, flavor, nb)
            for role in roles:
                result.setdefault(role, []).extend(nodes)

        return result

    # Distribute the machines according to the resource/topology
    # specifications
    os_roles = build_roles(provider_conf, env, servers, keyfnc)

    extra = {}
    network_name = provider_conf.network["name"]
    if provider_conf.gateway:
        extra.update(
            {
                "gateway": gateway_ip,
                "gateway_user": provider_conf.gateway_user,
                "forward_agent": True,
            }
        )
    extra.update({"ansible_become": "yes", "ansible_timeout": 10})

    # build the enos roles
    roles = Roles()
    for os_role, servers in os_roles.items():
        for server in servers:
            roles.setdefault(os_role, []).append(
                Host(
                    server.addresses[network_name][0]["addr"],
                    # NOTE(msimonin): the alias is used by ansible and thus
                    # must be an ascii hostname
                    alias=str(server.name),
                    user=provider_conf.user,
                    extra=extra,
                )
            )

    # build the network
    extra_ips = extra_ips or []
    net = ipaddress.ip_network(env["subnet"]["cidr"])

    networks = Networks()
    for role in provider_conf.networks:
        # NOTE(msimonin): we need to support extra_ips in the Network Model
        # I drop this for now
        networks.update(
            role=[
                OSNetwork(
                    env["subnet"]["cidr"],
                    env["subnet"]["gateway_ip"],
                    "8.8.8.8",
                    str(net[100]),
                    str(net[-3]),
                )
            ]
        )

    return roles, networks


class Openstack(Provider):
    def init(self, force_deploy=False):
        with source_credentials_from_rc_file(self.provider_conf.rc_file) as _site:
            logger.info(f" Using {_site}.")
            logger.info("Checking the existing environment")

            env = check_environment(self.provider_conf)
            servers = check_servers(
                env["session"],
                self.provider_conf.machines,
                extra_prefix=self.provider_conf.prefix,
                force_deploy=force_deploy,
                key_name=self.provider_conf.key_name,
                image_id=env["image_id"],
                flavors=(env["flavor_to_id"], env["id_to_flavor"]),
                network=env["network"],
                ext_net=env["ext_net"],
            )

            logger.info("Waiting for the all the servers to be active")
            deployed, _ = wait_for_servers(env["session"], servers)
            # NOTE(msimonin): handle the case of undeployed nodes

            deployed = sorted(deployed, key=lambda s: s.name)

            gateway_ip, _ = check_gateway(env, self.provider_conf.gateway, deployed)

            allow_address_pairs(
                env["session"], env["network"], self.provider_conf.subnet["cidr"]
            )

        # NOTE(msimonin): polling is missing
        # we aren't sure that machines are ssh-reachable
        # this is delegated to a global ansible playbook
        return finalize(
            env,
            self.provider_conf,
            gateway_ip,
            servers,
            lambda s: env["id_to_flavor"][s.flavor["id"]],
        )

    def destroy(self):
<<<<<<< HEAD
        session = get_session()
        nclient = nova.Client(
            NOVA_VERSION, session=session, region_name=os.environ["OS_REGION_NAME"]
        )
        servers = nclient.servers.list()
        for server in servers:
            if is_in_current_deployment(server):
                logger.info("Deleting %s" % server)
                server.delete()

    def test_slot(self, start_time: int, end_time: int) -> bool:
        """Test if it is possible to reserve the configuration corresponding
        to this provider at start_time"""
        # Unimplemented
        return False
=======
        with source_credentials_from_rc_file(self.provider_conf.rc_file) as _site:
            logger.info(f" Using {_site}.")
            session = get_session()
            nclient = nova.Client(
                NOVA_VERSION, session=session, region_name=os.environ["OS_REGION_NAME"]
            )
            servers = nclient.servers.list()
            for server in servers:
                if is_in_current_deployment(server):
                    logger.info("Deleting %s" % server)
                    server.delete()
>>>>>>> fb829f6c
<|MERGE_RESOLUTION|>--- conflicted
+++ resolved
@@ -566,23 +566,6 @@
         )
 
     def destroy(self):
-<<<<<<< HEAD
-        session = get_session()
-        nclient = nova.Client(
-            NOVA_VERSION, session=session, region_name=os.environ["OS_REGION_NAME"]
-        )
-        servers = nclient.servers.list()
-        for server in servers:
-            if is_in_current_deployment(server):
-                logger.info("Deleting %s" % server)
-                server.delete()
-
-    def test_slot(self, start_time: int, end_time: int) -> bool:
-        """Test if it is possible to reserve the configuration corresponding
-        to this provider at start_time"""
-        # Unimplemented
-        return False
-=======
         with source_credentials_from_rc_file(self.provider_conf.rc_file) as _site:
             logger.info(f" Using {_site}.")
             session = get_session()
@@ -594,4 +577,9 @@
                 if is_in_current_deployment(server):
                     logger.info("Deleting %s" % server)
                     server.delete()
->>>>>>> fb829f6c
+
+    def test_slot(self, start_time: int, end_time: int) -> bool:
+        """Test if it is possible to reserve the configuration corresponding
+        to this provider at start_time"""
+        # Unimplemented
+        return False