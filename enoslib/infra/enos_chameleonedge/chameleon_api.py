--- conflicted
+++ resolved
@@ -230,13 +230,7 @@
 
     @staticmethod
     def release_resources(lease_name: str, rc_file: str):
-<<<<<<< HEAD
-        with source_credentials_from_rc_file(rc_file) as _site:
-            chi.use_site(_site)
-            ChameleonAPI._delete_containers(lease_name)
-=======
-        with source_credentials_from_rc_file(rc_file):
->>>>>>> fb829f6c
+        with source_credentials_from_rc_file(rc_file):
             ChameleonAPI._delete_lease(lease_name)
 
     @staticmethod
